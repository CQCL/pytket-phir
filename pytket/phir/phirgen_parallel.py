##############################################################################
#
# Copyright (c) 2023 Quantinuum LLC All rights reserved.
# Use of this source code is governed by a BSD-style
# license that can be found in the LICENSE file.
#
##############################################################################

# mypy: disable-error-code="misc"

import json
import logging
from typing import TYPE_CHECKING

import pytket.circuit as tk
from phir.model import PHIRModel

from .phirgen import (
    PHIR_HEADER,
    JsonDict,
    append_cmd,
    arg_to_bit,
    get_decls,
    tket_gate_to_phir,
)

if TYPE_CHECKING:
    import sympy

    from pytket.unit_id import UnitID

    from .machine import Machine
    from .sharding.shard import Cost, Ordering, Shard, ShardLayer

logger = logging.getLogger(__name__)


def process_sub_commands(
    sub_commands: dict["UnitID", list[tk.Command]], max_parallel_sq_gates: int
) -> dict[int, list[tk.Command]]:
    """Create parallelizable groups of sub-commands."""
    groups: dict[
        int, list[tk.Command]
    ] = {}  # be sure to order by group number into a list when returning
    qubits2groups = {}  # track the most recent group in which a qubit was used
    # group numbers for each gate are incremented by 3 so they don't overlap
    # and different gate types don't go in the same group
    # RZ gates go in (mod 3)=0 groups, R1XY gates go in (mod 3)=1 groups,
    # and all other gates will go in (mod 3)=2 groups
    rz_group_number = -3  # will be set to 0 when first RZ gate is assigned (-3 + 3 = 0)
    r1xy_group_number = (
        -2  # will be set to 1 when first R1XY gate is assigned (-2 + 3 = 1)
    )
    other_group_number = (
        -1  # will be set to 2 when first other gate is assigned (-1 + 3 = 2)
    )
    num_scs_per_qubit = {}

    for qubit in sub_commands:
        num_scs_per_qubit[qubit] = len(sub_commands[qubit])
        # set every qubit's group id to be -4
        # prevents KeyError in check for group number
        # will get set to a valid group number the first time the qubit is used
        qubits2groups[qubit] = -4
    max_len = max(num_scs_per_qubit.values())

    for index in range(max_len):
        for qubit in sub_commands:
            # check to make sure you are not accessing beyond the end of the list
            if index < num_scs_per_qubit[qubit]:
                sc = sub_commands[qubit][index]
                gate = sc.op.type
                match gate:
                    case tk.OpType.Rz:
                        group_number = rz_group_number
                        valid_pll_op = True
                    case tk.OpType.PhasedX:
                        group_number = r1xy_group_number
                        valid_pll_op = True
                    case _:
                        group_number = other_group_number
                        valid_pll_op = False
                # does a group exist for that gate type?
                group_available = group_number in groups
                # is that group later in execution than the
                # most recent group for an op on that qubit?
                order_preserved = group_number > qubits2groups[qubit]
                # is the group size still under the maximum allowed parallel ops?
                group_size = len(groups[group_number]) if group_number in groups else 0
                group_not_too_large = group_size < max_parallel_sq_gates
                # is the op parallelizable (only RZ or R1XY)?
                if (
                    group_available
                    and order_preserved
                    and group_not_too_large
                    and valid_pll_op
                ):
                    groups[group_number].append(sc)
                    qubits2groups[qubit] = group_number
                else:
                    # make a new group:
                    match gate:
                        case tk.OpType.Rz:
                            rz_group_number += 3
                            group_number = rz_group_number
                        case tk.OpType.PhasedX:
                            r1xy_group_number += 3
                            group_number = r1xy_group_number
                        case _:
                            other_group_number += 3
                            group_number = other_group_number
                    groups[group_number] = [sc]
                    qubits2groups[qubit] = group_number

    return dict(groups.items())


def groups2qops(groups: dict[int, list[tk.Command]], ops: list[JsonDict]) -> None:  # noqa: PLR0912
    """Convert the groups of parallel ops to properly formatted PHIR."""
    for group in groups.values():
        angles2qops: dict[tuple[sympy.Expr | float, ...], JsonDict] = {}
        for qop in group:
            if not qop.op.is_gate():
                append_cmd(qop, ops)
            else:
                angles = qop.op.params
                if tuple(angles) not in angles2qops:
                    fmt_qop: JsonDict = {
                        "qop": tket_gate_to_phir[qop.op.type],
                        "angles": [angles, "pi"],
                    }
                    if len(qop.qubits) == 1:
                        fmt_qop["args"] = [arg_to_bit(qop.qubits[0])]
                    else:
                        arg = [arg_to_bit(a) for a in qop.qubits]
                        fmt_qop["args"] = [arg]
                    angles2qops[tuple(angles)] = fmt_qop
                else:
                    fmt_qop = angles2qops[tuple(angles)]
                    if len(qop.qubits) == 1:
                        fmt_qop["args"].append(arg_to_bit(qop.qubits[0]))
                    else:
                        arg = [arg_to_bit(a) for a in qop.qubits]
                        fmt_qop["args"].append(arg)
        # in the case where the qop is not a gate (a conditional for example)
        # this branch is skipped because non-gate sub-commands
        # are always the only member of their group (see process_sub_commands)
        if len(angles2qops) > 1:
            pll_block: JsonDict = {"block": "qparallel", "ops": []}
            for phir_qop in angles2qops.values():
                pll_block["ops"].append(phir_qop)
            comment = {"//": f"Parallel {tket_gate_to_phir[qop.op.type]}"}
            ops.extend((comment, pll_block))
        else:
            for phir_qop in angles2qops.values():
                if len(phir_qop["args"]) > 1:
                    comment = {"//": "Parallel " + str(qop).split(" q", maxsplit=1)[0]}
                else:
                    comment = {"//": str(qop)}
                ops.extend((comment, phir_qop))


def process_shards(
    shard_layer: "ShardLayer", max_parallel_tq_gates: int, max_parallel_sq_gates: int
) -> dict[int, list["Shard"]]:
    """Break up the shard layer into parallelizable groups."""
    groups: dict[int, list[Shard]] = {}
    types2groups: dict[
        tk.OpType, int
    ] = {}  # a dict to track the last group in which a gate type was used
    group_tracker = 0
    # parallelize shards in the same layer only
    # keeps a cap on the complexity by not having to look at
    # the relative ordering of ops in the whole circuit
    # working within layers guarantees no qubit overlap
    for shard in shard_layer:
        # the gate is a quantum op with a fixed number of arguments and
        # a known machine restriction (i.e. not Barrier, TK2, etc)
        # TODO(asa): add support for barriers
        # https://github.com/CQCL/pytket-phir/issues/55
        eligible_command_type = shard.primary_command.op.type in tket_gate_to_phir
        # a group is available for that gate type
        group_available = shard.primary_command.op.type in types2groups
        # the group size does not exceed the max number of parallel gates
        args = shard.primary_command.qubits
        num_args = len(args)
        group_not_full = False
        if group_available:
            group_number = types2groups[shard.primary_command.op.type]
            group = groups[group_number]
            tq_case = (num_args == 2) and (len(group) < max_parallel_tq_gates)  # noqa: PLR2004
            sq_case = (num_args == 1) and (len(group) < max_parallel_sq_gates)
            if tq_case or sq_case:
                group_not_full = True
        # if all 3 conditions hold, add the shard to the existing group
        if eligible_command_type and group_available and group_not_full:
            group.append(shard)
            types2groups[shard.primary_command.op.type] = group_number
        else:
            # otherwise, make a new group
            groups[group_tracker] = [shard]
            types2groups[shard.primary_command.op.type] = group_tracker
            group_tracker += 1

    groups = consolidate_sub_commands(groups)
    return dict(sorted(groups.items()))


def consolidate_sub_commands(
    groups: dict[int, list["Shard"]],
) -> dict[int, list["Shard"]]:
    """Group all the sub_commands into the first shard in the group.

    This allows maximum parallelization of sub-commands across shards.
    """
    for shards in groups.values():
        # stuckee == the shard that gets 'stuck' with all the sub-commands
        stuckee = shards[0]
        # if the group of shards only contains one element, do nothing,
        # the sub-commands are already packed into one shard
        if len(shards) > 1:
            for i in range(1, len(shards)):
                working_shard = shards[i]
                stuckee.sub_commands.update(working_shard.sub_commands)
                working_shard.sub_commands.clear()
    return groups


def format_and_add_primary_commands(group: list["Shard"], ops: list[JsonDict]) -> None:
    """Create properly formatted PHIR for parallel primary commands."""
    if len(group) == 1:
        append_cmd(group[0].primary_command, ops)
    else:
        num_angles = len(group[0].primary_command.op.params)
        # format the ops with no angles
        if num_angles == 0:
            gate_type = tket_gate_to_phir[group[0].primary_command.op.type]
            # for init, just append normally
            if gate_type == "Init":
                for shard in group:
                    append_cmd(shard.primary_command, ops)
            # for measure, format and include "returns"
            elif gate_type == "Measure":
                fmt_measure: JsonDict = {
                    "qop": "Measure",
                    "args": [],
                    "returns": [],
                }
                for shard in group:
                    pc = shard.primary_command
                    fmt_measure["args"].append(arg_to_bit(pc.args[0]))
                    fmt_measure["returns"].append(arg_to_bit(pc.bits[0]))
                ops.append(fmt_measure)
            # all other gates, treat as standard qops
            else:
                fmt_qop: JsonDict = {"qop": gate_type, "args": []}
                for shard in group:
                    pc = shard.primary_command
                    fmt_qop["args"].append(arg_to_bit(pc.args[0]))
                ops.append(fmt_qop)
        else:
            fmt_g2q: dict[int, list[tk.Command]] = {0: []}
            for shard in group:
                fmt_g2q[0].append(shard.primary_command)
            groups2qops(fmt_g2q, ops)


def genphir_parallel(
    inp: list[tuple["Ordering", "ShardLayer", "Cost"]], machine: "Machine"
) -> str:
    """Convert a list of shards to the equivalent PHIR with parallel gating.

    Args:
        inp: list of shards
        machine: a QTM machine on which to simulate the circuit
    """
    max_parallel_tq_gates = len(machine.tq_options)
    max_parallel_sq_gates = len(machine.sq_options)

    phir = PHIR_HEADER
<<<<<<< HEAD
    phir["metadata"]["strict_parallelism"] = "true"
    ops: list[JsonDict] = []
=======
    phir["metadata"]["strict_parallelism"] = True
    ops: list[dict[str, Any]] = []
>>>>>>> 5ed2c4f6

    qbits = set()
    cbits = set()
    for _orders, shard_layer, layer_cost in inp:
        # within each shard layer, create groups of parallelizable shards
        # squash all the sub-commands into the first shard in the group
        shard_groups = process_shards(
            shard_layer, max_parallel_tq_gates, max_parallel_sq_gates
        )
        for group in shard_groups.values():
            for shard in group:
                qbits |= shard.qubits_used
                cbits |= shard.bits_read | shard.bits_written
                if shard.sub_commands.values():
                    # sub-commands are always sq gates
                    subcmd_groups = process_sub_commands(
                        shard.sub_commands, max_parallel_sq_gates
                    )
                    groups2qops(subcmd_groups, ops)
            format_and_add_primary_commands(group, ops)

        ops.append(
            {
                "mop": "Transport",
                "duration": (layer_cost, "ms"),
            },
        )

    decls = get_decls(qbits, cbits)

    phir["ops"] = decls + ops
    PHIRModel.model_validate(phir)
    return json.dumps(phir)<|MERGE_RESOLUTION|>--- conflicted
+++ resolved
@@ -278,13 +278,8 @@
     max_parallel_sq_gates = len(machine.sq_options)
 
     phir = PHIR_HEADER
-<<<<<<< HEAD
-    phir["metadata"]["strict_parallelism"] = "true"
+    phir["metadata"]["strict_parallelism"] = True
     ops: list[JsonDict] = []
-=======
-    phir["metadata"]["strict_parallelism"] = True
-    ops: list[dict[str, Any]] = []
->>>>>>> 5ed2c4f6
 
     qbits = set()
     cbits = set()
