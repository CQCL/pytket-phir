--- conflicted
+++ resolved
@@ -116,28 +116,17 @@
     return dict(groups.items())
 
 
-<<<<<<< HEAD
-def groups2qops(groups: dict[int, list[tk.Command]], ops: list[JsonDict]) -> None:  # noqa: PLR0912
-    """Convert the groups of parallel ops to properly formatted PHIR."""
-    for group in groups.values():
-        angles2qops: dict[tuple[sympy.Expr | float, ...], JsonDict] = {}
-=======
 def groups2qops(groups: dict[int, list[tk.Command]], ops: list["JsonDict"]) -> None:  # noqa: PLR0912
     """Convert the groups of parallel ops to properly formatted PHIR."""
     for group in groups.values():
         angles2qops: dict[tuple[sympy.Expr | float, ...], "JsonDict"] = {}
->>>>>>> d627cb3e
         for qop in group:
             if not qop.op.is_gate():
                 append_cmd(qop, ops)
             else:
                 angles = qop.op.params
                 if tuple(angles) not in angles2qops:
-<<<<<<< HEAD
-                    fmt_qop: JsonDict = {
-=======
                     fmt_qop: "JsonDict" = {
->>>>>>> d627cb3e
                         "qop": tket_gate_to_phir[qop.op.type],
                         "angles": [angles, "pi"],
                     }
@@ -158,11 +147,7 @@
         # this branch is skipped because non-gate sub-commands
         # are always the only member of their group (see process_sub_commands)
         if len(angles2qops) > 1:
-<<<<<<< HEAD
-            pll_block: JsonDict = {"block": "qparallel", "ops": []}
-=======
             pll_block: "JsonDict" = {"block": "qparallel", "ops": []}
->>>>>>> d627cb3e
             for phir_qop in angles2qops.values():
                 pll_block["ops"].append(phir_qop)
             comment = {"//": f"Parallel {tket_gate_to_phir[qop.op.type]}"}
@@ -242,13 +227,9 @@
     return groups
 
 
-<<<<<<< HEAD
-def format_and_add_primary_commands(group: list["Shard"], ops: list[JsonDict]) -> None:
-=======
 def format_and_add_primary_commands(
     group: list["Shard"], ops: list["JsonDict"]
 ) -> None:
->>>>>>> d627cb3e
     """Create properly formatted PHIR for parallel primary commands."""
     if len(group) == 1:
         append_cmd(group[0].primary_command, ops)
@@ -263,11 +244,7 @@
                     append_cmd(shard.primary_command, ops)
             # for measure, format and include "returns"
             elif gate_type == "Measure":
-<<<<<<< HEAD
-                fmt_measure: JsonDict = {
-=======
                 fmt_measure: "JsonDict" = {
->>>>>>> d627cb3e
                     "qop": "Measure",
                     "args": [],
                     "returns": [],
@@ -279,11 +256,7 @@
                 ops.append(fmt_measure)
             # all other gates, treat as standard qops
             else:
-<<<<<<< HEAD
-                fmt_qop: JsonDict = {"qop": gate_type, "args": []}
-=======
                 fmt_qop: "JsonDict" = {"qop": gate_type, "args": []}
->>>>>>> d627cb3e
                 for shard in group:
                     pc = shard.primary_command
                     fmt_qop["args"].append(arg_to_bit(pc.args[0]))
@@ -309,11 +282,7 @@
 
     phir = PHIR_HEADER
     phir["metadata"]["strict_parallelism"] = True
-<<<<<<< HEAD
-    ops: list[JsonDict] = []
-=======
     ops: list["JsonDict"] = []
->>>>>>> d627cb3e
 
     qbits = set()
     cbits = set()
