<<<<<<< HEAD
=======
##############################################################################
#
# Copyright (c) 2023 Quantinuum LLC All rights reserved.
# Use of this source code is governed by a BSD-style
# license that can be found in the LICENSE file.
#
##############################################################################

>>>>>>> 28cf1453
from typing import TypeAlias

from .shard import Shard, ShardLayer

Layer: TypeAlias = list[list[int]]


def parse_shards_naive(
    shards: set[Shard],
) -> tuple[list[Layer], list[ShardLayer]]:
    """Parse a set of shards and return a circuit representation for placement."""
    layers: list[Layer] = []
    shards_in_layer: list[ShardLayer] = []
    scheduled: set[int] = set()
    num_shards: int = len(shards)

    while len(scheduled) < num_shards:
        layer: Layer = []
<<<<<<< HEAD
        to_schedule: ShardLayer = []
        # Iterate the shards, looking for shards whose dependencies have been
        # satisfied, or initially, shards with no dependencies
        for shard in shards:
            if shard.ID not in scheduled:
                deps = shard.depends_upon
                # dependencies of the shard that have already been scheduled
                scheduled_deps = deps.intersection(scheduled)
                if scheduled_deps == deps:
                    to_schedule.append(shard)
=======

        # Iterate the shards, looking for shards whose dependencies have been
        # satisfied, or initially, shards with no dependencies
        to_schedule: ShardLayer = [
            s for s in shards if s.depends_upon.issubset(scheduled)
        ]
>>>>>>> 28cf1453
        shards_in_layer.append(to_schedule)
        shards.difference_update(to_schedule)

        for shard in to_schedule:
            op: list[int] = []
            # if there are more than 2 qubits used, treat them all as parallel sq ops
            # one qubit will just be a single sq op
            # 3 or more will be 3 or more parallel sq ops
            if len(shard.qubits_used) != 2:  # noqa: PLR2004
                for qubit in shard.qubits_used:
                    op = qubit.index
                    layer.append(op)
            else:
                for qubit in shard.qubits_used:
                    op.append(qubit.index[0])
                layer.append(op)

            scheduled.add(shard.ID)

        layers.append(layer)

    return layers, shards_in_layer<|MERGE_RESOLUTION|>--- conflicted
+++ resolved
@@ -1,5 +1,3 @@
-<<<<<<< HEAD
-=======
 ##############################################################################
 #
 # Copyright (c) 2023 Quantinuum LLC All rights reserved.
@@ -8,7 +6,6 @@
 #
 ##############################################################################
 
->>>>>>> 28cf1453
 from typing import TypeAlias
 
 from .shard import Shard, ShardLayer
@@ -27,25 +24,12 @@
 
     while len(scheduled) < num_shards:
         layer: Layer = []
-<<<<<<< HEAD
-        to_schedule: ShardLayer = []
-        # Iterate the shards, looking for shards whose dependencies have been
-        # satisfied, or initially, shards with no dependencies
-        for shard in shards:
-            if shard.ID not in scheduled:
-                deps = shard.depends_upon
-                # dependencies of the shard that have already been scheduled
-                scheduled_deps = deps.intersection(scheduled)
-                if scheduled_deps == deps:
-                    to_schedule.append(shard)
-=======
 
         # Iterate the shards, looking for shards whose dependencies have been
         # satisfied, or initially, shards with no dependencies
         to_schedule: ShardLayer = [
             s for s in shards if s.depends_upon.issubset(scheduled)
         ]
->>>>>>> 28cf1453
         shards_in_layer.append(to_schedule)
         shards.difference_update(to_schedule)
 
