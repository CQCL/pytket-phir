##############################################################################
#
# Copyright (c) 2023 Quantinuum LLC All rights reserved.
# Use of this source code is governed by a BSD-style
# license that can be found in the LICENSE file.
#
##############################################################################

# mypy: disable-error-code="misc"

import json
import logging
from importlib.metadata import version
from typing import TYPE_CHECKING, Any, TypeAlias

import pytket.circuit as tk
from phir.model import PHIRModel
from pytket.circuit.logic_exp import RegWiseOp
<<<<<<< HEAD
from pytket.unit_id import Bit as tkBit
from pytket.unit_id import Qubit, UnitID
=======
>>>>>>> 0a11b11b

if TYPE_CHECKING:
    from collections.abc import Sequence

    from pytket.unit_id import Bit as tkBit
    from pytket.unit_id import Qubit, UnitID

    from .sharding.shard import Cost, Ordering, ShardLayer

logger = logging.getLogger(__name__)

PHIR_HEADER: dict[str, Any] = {
    "format": "PHIR/JSON",
    "version": "0.1.0",
    "metadata": {"source": f'pytket-phir v{version("pytket-phir").split("+")[0]}'},
}
UINTMAX = 2**32 - 1

Var: TypeAlias = str
Bit: TypeAlias = list[Var | int]  # e.g. [c, 0] for c[0]

tket_gate_to_phir = {
    tk.OpType.Reset:    "Init",
    tk.OpType.Measure:  "Measure",
    tk.OpType.noop:     "I",

    tk.OpType.CX:       "CX",
    tk.OpType.CY:       "CY",
    tk.OpType.CZ:       "CZ",
    tk.OpType.H:        "H",
    tk.OpType.PhasedX:  "R1XY",
    tk.OpType.Rx:       "RX",
    tk.OpType.Ry:       "RY",
    tk.OpType.Rz:       "RZ",
    tk.OpType.S:        "SZ",
    tk.OpType.Sdg:      "SZdg",
    tk.OpType.SWAP:     "SWAP",
    tk.OpType.SX:       "SX",
    tk.OpType.SXdg:     "SXdg",
    tk.OpType.T:        "T",
    tk.OpType.Tdg:      "Tdg",
    tk.OpType.TK2:      "R2XXYYZZ",
    tk.OpType.U1:       "RZ",
    tk.OpType.V:        "SX",
    tk.OpType.Vdg:      "SXdg",
    tk.OpType.X:        "X",
    tk.OpType.XXPhase:  "RXX",
    tk.OpType.Y:        "Y",
    tk.OpType.YYPhase:  "RYY",
    tk.OpType.Z:        "Z",
    tk.OpType.ZZMax:    "SZZ",
    tk.OpType.ZZPhase:  "RZZ",
}  # fmt: skip


def arg_to_bit(arg: "UnitID") -> Bit:
    """Convert tket arg to Bit."""
    return [arg.reg_name, arg.index[0]]


def assign_cop(into: list[Var] | list[Bit], what: "Sequence[int]") -> dict[str, Any]:
    """PHIR for classical assign operation."""
    return {
        "cop": "=",
        "returns": into,
        "args": what,
    }


def convert_subcmd(op: tk.Op, cmd: tk.Command) -> dict[str, Any]:
    """Return PHIR dict give op and its arguments."""
    if op.is_gate():
        try:
            gate = tket_gate_to_phir[op.type]
        except KeyError:
            logging.exception("Gate %s unsupported by PHIR", op.get_name())
            raise
        angles = (op.params, "pi") if op.params else None
        qop: dict[str, Any]
        match gate:
            case "Measure":
                qop = {
                    "qop": gate,
                    "returns": [arg_to_bit(cmd.bits[0])],
                    "args": [arg_to_bit(cmd.args[0])],
                }
            case (
                "CX"
                | "CY"
                | "CZ"
                | "RXX"
                | "RYY"
                | "RZZ"
                | "R2XXYYZZ"
                | "SXX"
                | "SXXdg"
                | "SYY"
                | "SYYdg"
                | "SZZ"
                | "SZZdg"
                | "SWAP"
            ):  # two-qubit gates
                qop = {
                    "qop": gate,
                    "angles": angles,
                    "args": [[arg_to_bit(cmd.qubits[0]), arg_to_bit(cmd.qubits[1])]],
                }
            case _:  # single-qubit gates
                qop = {
                    "qop": gate,
                    "angles": angles,
                    "args": [arg_to_bit(cmd.qubits[0])],
                }
        return qop

    match op:  # non-quantum op
        case tk.SetBitsOp():
            if len(cmd.bits) != len(op.values):
                logger.error("LHS and RHS lengths mismatch for classical assignment")
                raise ValueError
            return assign_cop(
                [arg_to_bit(cmd.bits[i]) for i in range(len(cmd.bits))], op.values
            )

        case _:
            # TODO(kartik): NYI
            # https://github.com/CQCL/pytket-phir/issues/25
            raise NotImplementedError


def append_cmd(cmd: tk.Command, ops: list[dict[str, Any]]) -> None:
    """Convert a pytket command to a PHIR command and append to `ops`.

    Args:
        cmd: pytket command obtained from pytket-phir
        ops: the list of ops to append to
    """
    ops.append({"//": str(cmd)})
    if cmd.op.is_gate():
        ops.append(convert_subcmd(cmd.op, cmd))
    else:
        op: dict[str, Any] | None = None
        match cmd.op:
            case tk.SetBitsOp():
                op = convert_subcmd(cmd.op, cmd)

            case tk.BarrierOp():
                # TODO(kartik): confirm with Ciaran/spec
                # https://github.com/CQCL/phir/blob/main/spec.md
                logger.debug("Skipping Barrier instruction")

            case tk.Conditional():  # where the condition is equality check
                op = {
                    "block": "if",
                    "condition": {
                        "cop": "==",
                        "args": [
                            arg_to_bit(cmd.args[0])
                            if cmd.op.width == 1
                            else cmd.args[0].reg_name,
                            cmd.op.value,
                        ],
                    },
                    "true_branch": [convert_subcmd(cmd.op.op, cmd)],
                }

            case tk.RangePredicateOp():  # where the condition is a range
                cond: dict[str, Any]
                match cmd.op.lower, cmd.op.upper:
                    case l, u if l == u:
                        cond = {
                            "cop": "==",
                            "args": [cmd.args[0].reg_name, u],
                        }
                    case l, u if u == UINTMAX:
                        cond = {
                            "cop": ">=",
                            "args": [cmd.args[0].reg_name, l],
                        }
                    case 0, u:
                        cond = {
                            "cop": "<=",
                            "args": [cmd.args[0].reg_name, u],
                        }
                op = {
                    "block": "if",
                    "condition": cond,
                    "true_branch": [assign_cop([arg_to_bit(cmd.bits[0])], [1])],
                }
            case tk.ClassicalExpBox():
                exp = cmd.op.get_exp()
                match exp.op:
                    case RegWiseOp.XOR:
                        cop = "^"
                    case RegWiseOp.ADD:
                        cop = "+"
                    case RegWiseOp.SUB:
                        cop = "-"
                    case RegWiseOp.MUL:
                        cop = "*"
                    case RegWiseOp.DIV:
                        cop = "/"
                    case RegWiseOp.LSH:
                        cop = "<<"
                    case RegWiseOp.RSH:
                        cop = ">>"
                    case RegWiseOp.EQ:
                        cop = "=="
                    case RegWiseOp.NEQ:
                        cop = "!="
                    case RegWiseOp.LT:
                        cop = "<"
                    case RegWiseOp.GT:
                        cop = ">"
                    case RegWiseOp.LEQ:
                        cop = "<="
                    case RegWiseOp.GEQ:
                        cop = ">="
                    case RegWiseOp.NOT:
                        cop = "~"
                    case other:
                        logging.exception("Unsupported classical operator %s", other)
                        raise ValueError
                op = {
                    "cop": cop,
                    "args": [arg["name"] for arg in exp.to_dict()["args"]],
                }
            case m:
                raise NotImplementedError(m)
        if op:
            ops.append(op)


<<<<<<< HEAD
def get_decls(qbits: set[Qubit], cbits: set[tkBit]) -> list[dict[str, str | int]]:
=======
def get_decls(qbits: set["Qubit"], cbits: set["tkBit"]) -> list[dict[str, str | int]]:
>>>>>>> 0a11b11b
    """Format the qvar and cvar define PHIR elements."""
    # TODO(kartik): this may not always be accurate
    # https://github.com/CQCL/pytket-phir/issues/24
    qvar_dim: dict[str, int] = {}
    for qbit in qbits:
        qvar_dim.setdefault(qbit.reg_name, 0)
        qvar_dim[qbit.reg_name] += 1

    cvar_dim: dict[str, int] = {}
    for cbit in cbits:
        cvar_dim.setdefault(cbit.reg_name, 0)
        cvar_dim[cbit.reg_name] += 1

    decls: list[dict[str, str | int]] = [
        {
            "data": "qvar_define",
            "data_type": "qubits",
            "variable": qvar,
            "size": dim,
        }
        for qvar, dim in qvar_dim.items()
    ]

    decls += [
        {
            "data": "cvar_define",
            "data_type": "u32",
            "variable": cvar,
            "size": dim,
        }
        for cvar, dim in cvar_dim.items()
    ]
<<<<<<< HEAD

    return decls


def genphir(
    inp: list[tuple[Ordering, ShardLayer, Cost]], *, machine_ops: bool = True
) -> str:
    """Convert a list of shards to the equivalent PHIR.

    Args:
        inp: list of shards
        machine_ops: whether to include machine ops
    """
    phir: dict[str, Any] = {
        "format": "PHIR/JSON",
        "version": "0.1.0",
        "metadata": {"source": "pytket-phir"},
    }
    ops: list[dict[str, Any]] = []

    qbits = set()
    cbits = set()
    for _orders, shard_layer, layer_cost in inp:
        for shard in shard_layer:
            qbits |= shard.qubits_used
            cbits |= shard.bits_read | shard.bits_written
            for sub_commands in shard.sub_commands.values():
                for sc in sub_commands:
                    append_cmd(sc, ops)
            append_cmd(shard.primary_command, ops)
        if machine_ops:
            ops.append(
                {
                    "mop": "Transport",
                    "duration": (layer_cost, "ms"),
                },
            )

    decls = get_decls(qbits, cbits)
=======
>>>>>>> 0a11b11b

    return decls


def genphir(
    inp: list[tuple["Ordering", "ShardLayer", "Cost"]], *, machine_ops: bool = True
) -> str:
    """Convert a list of shards to the equivalent PHIR.

    Args:
        inp: list of shards
        machine_ops: whether to include machine ops
    """
    phir = PHIR_HEADER
    ops: list[dict[str, Any]] = []

    qbits = set()
    cbits = set()
    for _orders, shard_layer, layer_cost in inp:
        for shard in shard_layer:
            qbits |= shard.qubits_used
            cbits |= shard.bits_read | shard.bits_written
            for sub_commands in shard.sub_commands.values():
                for sc in sub_commands:
                    append_cmd(sc, ops)
            append_cmd(shard.primary_command, ops)
        if machine_ops:
            ops.append(
                {
                    "mop": "Transport",
                    "duration": (layer_cost, "ms"),
                },
            )

    decls = get_decls(qbits, cbits)

    phir["ops"] = decls + ops
    PHIRModel.model_validate(phir)
    return json.dumps(phir)<|MERGE_RESOLUTION|>--- conflicted
+++ resolved
@@ -16,11 +16,6 @@
 import pytket.circuit as tk
 from phir.model import PHIRModel
 from pytket.circuit.logic_exp import RegWiseOp
-<<<<<<< HEAD
-from pytket.unit_id import Bit as tkBit
-from pytket.unit_id import Qubit, UnitID
-=======
->>>>>>> 0a11b11b
 
 if TYPE_CHECKING:
     from collections.abc import Sequence
@@ -81,12 +76,14 @@
     return [arg.reg_name, arg.index[0]]
 
 
-def assign_cop(into: list[Var] | list[Bit], what: "Sequence[int]") -> dict[str, Any]:
+def assign_cop(
+    lhs: list[Var] | list[Bit], rhs: "Sequence[Var | int]"
+) -> dict[str, Any]:
     """PHIR for classical assign operation."""
     return {
         "cop": "=",
-        "returns": into,
-        "args": what,
+        "returns": lhs,
+        "args": rhs,
     }
 
 
@@ -141,8 +138,14 @@
             if len(cmd.bits) != len(op.values):
                 logger.error("LHS and RHS lengths mismatch for classical assignment")
                 raise ValueError
+            return assign_cop([arg_to_bit(bit) for bit in cmd.bits], op.values)
+
+        case tk.CopyBitsOp():
+            if len(cmd.bits) != len(cmd.args) // 2:
+                logger.warning("LHS and RHS lengths mismatch for CopyBits")
             return assign_cop(
-                [arg_to_bit(cmd.bits[i]) for i in range(len(cmd.bits))], op.values
+                [arg_to_bit(bit) for bit in cmd.bits],
+                [arg_to_bit(cmd.args[i]) for i in range(len(cmd.args) // 2)],
             )
 
         case _:
@@ -164,9 +167,6 @@
     else:
         op: dict[str, Any] | None = None
         match cmd.op:
-            case tk.SetBitsOp():
-                op = convert_subcmd(cmd.op, cmd)
-
             case tk.BarrierOp():
                 # TODO(kartik): confirm with Ciaran/spec
                 # https://github.com/CQCL/phir/blob/main/spec.md
@@ -210,6 +210,7 @@
                     "condition": cond,
                     "true_branch": [assign_cop([arg_to_bit(cmd.bits[0])], [1])],
                 }
+
             case tk.ClassicalExpBox():
                 exp = cmd.op.get_exp()
                 match exp.op:
@@ -248,17 +249,17 @@
                     "cop": cop,
                     "args": [arg["name"] for arg in exp.to_dict()["args"]],
                 }
+
+            case tk.ClassicalEvalOp():
+                op = convert_subcmd(cmd.op, cmd)
+
             case m:
                 raise NotImplementedError(m)
         if op:
             ops.append(op)
 
 
-<<<<<<< HEAD
-def get_decls(qbits: set[Qubit], cbits: set[tkBit]) -> list[dict[str, str | int]]:
-=======
 def get_decls(qbits: set["Qubit"], cbits: set["tkBit"]) -> list[dict[str, str | int]]:
->>>>>>> 0a11b11b
     """Format the qvar and cvar define PHIR elements."""
     # TODO(kartik): this may not always be accurate
     # https://github.com/CQCL/pytket-phir/issues/24
@@ -291,13 +292,12 @@
         }
         for cvar, dim in cvar_dim.items()
     ]
-<<<<<<< HEAD
 
     return decls
 
 
 def genphir(
-    inp: list[tuple[Ordering, ShardLayer, Cost]], *, machine_ops: bool = True
+    inp: list[tuple["Ordering", "ShardLayer", "Cost"]], *, machine_ops: bool = True
 ) -> str:
     """Convert a list of shards to the equivalent PHIR.
 
@@ -305,11 +305,7 @@
         inp: list of shards
         machine_ops: whether to include machine ops
     """
-    phir: dict[str, Any] = {
-        "format": "PHIR/JSON",
-        "version": "0.1.0",
-        "metadata": {"source": "pytket-phir"},
-    }
+    phir = PHIR_HEADER
     ops: list[dict[str, Any]] = []
 
     qbits = set()
@@ -331,43 +327,6 @@
             )
 
     decls = get_decls(qbits, cbits)
-=======
->>>>>>> 0a11b11b
-
-    return decls
-
-
-def genphir(
-    inp: list[tuple["Ordering", "ShardLayer", "Cost"]], *, machine_ops: bool = True
-) -> str:
-    """Convert a list of shards to the equivalent PHIR.
-
-    Args:
-        inp: list of shards
-        machine_ops: whether to include machine ops
-    """
-    phir = PHIR_HEADER
-    ops: list[dict[str, Any]] = []
-
-    qbits = set()
-    cbits = set()
-    for _orders, shard_layer, layer_cost in inp:
-        for shard in shard_layer:
-            qbits |= shard.qubits_used
-            cbits |= shard.bits_read | shard.bits_written
-            for sub_commands in shard.sub_commands.values():
-                for sc in sub_commands:
-                    append_cmd(sc, ops)
-            append_cmd(shard.primary_command, ops)
-        if machine_ops:
-            ops.append(
-                {
-                    "mop": "Transport",
-                    "duration": (layer_cost, "ms"),
-                },
-            )
-
-    decls = get_decls(qbits, cbits)
 
     phir["ops"] = decls + ops
     PHIRModel.model_validate(phir)
