##############################################################################
#
# Copyright (c) 2023 Quantinuum LLC All rights reserved.
# Use of this source code is governed by a BSD-style
# license that can be found in the LICENSE file.
#
##############################################################################

# mypy: disable-error-code="misc"

import json
import logging
from collections.abc import Sequence
from typing import Any, TypeAlias

import pytket.circuit as tk
from phir.model import PHIRModel
from pytket.circuit.logic_exp import RegWiseOp
from pytket.unit_id import Bit, Qubit, UnitID

from .sharding.shard import Cost, Ordering, ShardLayer

logger = logging.getLogger(__name__)

UINTMAX = 2**32 - 1

Var: TypeAlias = str
Bit: TypeAlias = list[Var | int]  # e.g. [c, 0] for c[0]

tket_gate_to_phir = {
    tk.OpType.Reset:    "Init",
    tk.OpType.Measure:  "Measure",
    tk.OpType.noop:     "I",

    tk.OpType.CX:       "CX",
    tk.OpType.CY:       "CY",
    tk.OpType.CZ:       "CZ",
    tk.OpType.H:        "H",
    tk.OpType.PhasedX:  "R1XY",
    tk.OpType.Rx:       "RX",
    tk.OpType.Ry:       "RY",
    tk.OpType.Rz:       "RZ",
    tk.OpType.S:        "SZ",
    tk.OpType.Sdg:      "SZdg",
    tk.OpType.SWAP:     "SWAP",
    tk.OpType.SX:       "SX",
    tk.OpType.SXdg:     "SXdg",
    tk.OpType.T:        "T",
    tk.OpType.Tdg:      "Tdg",
    tk.OpType.TK2:      "R2XXYYZZ",
    tk.OpType.U1:       "RZ",
    tk.OpType.V:        "SX",
    tk.OpType.Vdg:      "SXdg",
    tk.OpType.X:        "X",
    tk.OpType.XXPhase:  "RXX",
    tk.OpType.Y:        "Y",
    tk.OpType.YYPhase:  "RYY",
    tk.OpType.Z:        "Z",
    tk.OpType.ZZMax:    "SZZ",
    tk.OpType.ZZPhase:  "RZZ",
}  # fmt: skip


def arg_to_bit(arg: UnitID) -> Bit:
    """Convert tket arg to Bit."""
    return [arg.reg_name, arg.index[0]]


def assign_cop(into: list[Var] | list[Bit], what: Sequence[int]) -> dict[str, Any]:
    """PHIR for assign classical operation."""
    return {
        "cop": "=",
        "returns": into,
        "args": what,
    }


def convert_subcmd(op: tk.Op, cmd: tk.Command) -> dict[str, Any]:
    """Return PHIR dict give op and its arguments."""
    if op.is_gate():
        try:
            gate = tket_gate_to_phir[op.type]
        except KeyError:
            logging.exception("Gate %s unsupported by PHIR", op.get_name())
            raise
        angles = (op.params, "pi") if op.params else None
        qop: dict[str, Any]
        match gate:
            case "Measure":
                qop = {
                    "qop": gate,
                    "returns": [arg_to_bit(cmd.bits[0])],
                    "args": [arg_to_bit(cmd.args[0])],
                }

<<<<<<< HEAD
            case "R2XXYYZZ":  # three-qubit gate
                qop = {
                    "qop": gate,
                    "angles": angles,
                    "args": [
                        [
                            arg_to_bit(cmd.qubits[0]),
                            arg_to_bit(cmd.qubits[1]),
                        ]
                    ],
                }

=======
>>>>>>> 0c176a12
            case (
                "CX"
                | "CY"
                | "CZ"
                | "RXX"
                | "RYY"
                | "RZZ"
                | "R2XXYYZZ"
                | "SXX"
                | "SXXdg"
                | "SYY"
                | "SYYdg"
                | "SZZ"
                | "SZZdg"
                | "SWAP"
            ):  # two-qubit gates
                qop = {
                    "qop": gate,
                    "angles": angles,
                    "args": [[arg_to_bit(cmd.qubits[0]), arg_to_bit(cmd.qubits[1])]],
                }
            case _:  # single-qubit gates
                qop = {
                    "qop": gate,
                    "angles": angles,
                    "args": [arg_to_bit(cmd.qubits[0])],
                }
        return qop

    match op:  # non-quantum op
        case tk.SetBitsOp():
            return assign_cop(
                [arg_to_bit(cmd.bits[i]) for i in range(len(cmd.bits))], op.values
            )

        case _:
            # TODO(kartik): NYI
            # https://github.com/CQCL/pytket-phir/issues/25
            raise NotImplementedError


def append_cmd(cmd: tk.Command, ops: list[dict[str, Any]]) -> None:
    """Convert a pytket command to a PHIR command and append to `ops`.

    Args:
        cmd: pytket command obtained from pytket-phir
        ops: the list of ops to append to
    """
    ops.append({"//": str(cmd)})
    if cmd.op.is_gate():
        ops.append(convert_subcmd(cmd.op, cmd))
    else:
        op: dict[str, Any] | None = None
        match cmd.op:
            case tk.SetBitsOp():
                op = convert_subcmd(cmd.op, cmd)

            case tk.BarrierOp():
                # TODO(kartik): confirm with Ciaran/spec
                # https://github.com/CQCL/phir/blob/main/spec.md
                logger.debug("Skipping Barrier instruction")

            case tk.Conditional():  # where the condition is equality check
                op = {
                    "block": "if",
                    "condition": {
                        "cop": "==",
                        "args": [
                            arg_to_bit(cmd.args[0])
                            if cmd.op.width == 1
                            else cmd.args[0].reg_name,
                            cmd.op.value,
                        ],
                    },
                    "true_branch": [convert_subcmd(cmd.op.op, cmd)],
                }

            case tk.RangePredicateOp():  # where the condition is a range
                cond: dict[str, Any]
                match cmd.op.lower, cmd.op.upper:
                    case l, u if l == u:
                        cond = {
                            "cop": "==",
                            "args": [cmd.args[0].reg_name, u],
                        }
                    case l, u if u == UINTMAX:
                        cond = {
                            "cop": ">=",
                            "args": [cmd.args[0].reg_name, l],
                        }
                    case 0, u:
                        cond = {
                            "cop": "<=",
                            "args": [cmd.args[0].reg_name, u],
                        }
                op = {
                    "block": "if",
                    "condition": cond,
                    "true_branch": [assign_cop([arg_to_bit(cmd.bits[0])], [1])],
                }
            case tk.ClassicalExpBox():
                exp = cmd.op.get_exp()
                match exp.op:
                    case RegWiseOp.XOR:
                        cop = "^"
                    case RegWiseOp.ADD:
                        cop = "+"
                    case RegWiseOp.SUB:
                        cop = "-"
                    case RegWiseOp.MUL:
                        cop = "*"
                    case RegWiseOp.DIV:
                        cop = "/"
                    case RegWiseOp.LSH:
                        cop = "<<"
                    case RegWiseOp.RSH:
                        cop = ">>"
                    case RegWiseOp.EQ:
                        cop = "=="
                    case RegWiseOp.NEQ:
                        cop = "!="
                    case RegWiseOp.LT:
                        cop = "<"
                    case RegWiseOp.GT:
                        cop = ">"
                    case RegWiseOp.LEQ:
                        cop = "<="
                    case RegWiseOp.GEQ:
                        cop = ">="
                    case RegWiseOp.NOT:
                        cop = "~"
                    case other:
                        logging.exception("Unsupported classical operator %s", other)
                        raise ValueError
                op = {
                    "cop": cop,
                    "args": [arg["name"] for arg in exp.to_dict()["args"]],
                }
            case m:
                raise NotImplementedError(m)
        if op:
            ops.append(op)


def get_decls(qbits: set[Qubit], cbits: set[Bit]) -> list[dict[str, str | int]]:
    """Format the qvar and cvar define PHIR elements."""
    # TODO(kartik): this may not always be accurate
    # https://github.com/CQCL/pytket-phir/issues/24
    qvar_dim: dict[str, int] = {}
    for qbit in qbits:
        qvar_dim.setdefault(qbit.reg_name, 0)
        qvar_dim[qbit.reg_name] += 1

    cvar_dim: dict[str, int] = {}
    for cbit in cbits:
        cvar_dim.setdefault(cbit.reg_name, 0)
        cvar_dim[cbit.reg_name] += 1

    decls: list[dict[str, str | int]] = [
        {
            "data": "qvar_define",
            "data_type": "qubits",
            "variable": qvar,
            "size": dim,
        }
        for qvar, dim in qvar_dim.items()
    ]

    decls += [
        {
            "data": "cvar_define",
            "data_type": "u32",
            "variable": cvar,
            "size": dim,
        }
        for cvar, dim in cvar_dim.items()
    ]

    return decls


def genphir(
    inp: list[tuple[Ordering, ShardLayer, Cost]], *, machine_ops: bool = True
) -> str:
    """Convert a list of shards to the equivalent PHIR.

    Args:
        inp: list of shards
        machine_ops: whether to include machine ops
    """
    phir: dict[str, Any] = {
        "format": "PHIR/JSON",
        "version": "0.1.0",
        "metadata": {"source": "pytket-phir"},
    }
    ops: list[dict[str, Any]] = []

    qbits = set()
    cbits = set()
    for _orders, shard_layer, layer_cost in inp:
        for shard in shard_layer:
            qbits |= shard.qubits_used
            cbits |= shard.bits_read | shard.bits_written
            for sub_commands in shard.sub_commands.values():
                for sc in sub_commands:
                    append_cmd(sc, ops)
            append_cmd(shard.primary_command, ops)
        if machine_ops:
            ops.append(
                {
                    "mop": "Transport",
                    "duration": (layer_cost, "ms"),
                },
            )

    decls = get_decls(qbits, cbits)

    phir["ops"] = decls + ops
    PHIRModel.model_validate(phir)
    return json.dumps(phir)<|MERGE_RESOLUTION|>--- conflicted
+++ resolved
@@ -92,22 +92,6 @@
                     "returns": [arg_to_bit(cmd.bits[0])],
                     "args": [arg_to_bit(cmd.args[0])],
                 }
-
-<<<<<<< HEAD
-            case "R2XXYYZZ":  # three-qubit gate
-                qop = {
-                    "qop": gate,
-                    "angles": angles,
-                    "args": [
-                        [
-                            arg_to_bit(cmd.qubits[0]),
-                            arg_to_bit(cmd.qubits[1]),
-                        ]
-                    ],
-                }
-
-=======
->>>>>>> 0c176a12
             case (
                 "CX"
                 | "CY"
