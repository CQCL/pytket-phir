##############################################################################
#
# Copyright (c) 2023 Quantinuum LLC All rights reserved.
# Use of this source code is governed by a BSD-style
# license that can be found in the LICENSE file.
#
##############################################################################

import logging
from typing import TYPE_CHECKING

from rich import print

from phir.model import PHIRModel

from .phirgen import genphir
from .phirgen_parallel import genphir_parallel
from .place_and_route import place_and_route
from .qtm_machine import QTM_MACHINES_MAP, QtmMachine
from .rebasing.rebaser import rebase_to_qtm_machine
from .sharding.sharder import Sharder

if TYPE_CHECKING:
    from pytket.circuit import Circuit

    from .machine import Machine

logger = logging.getLogger(__name__)


<<<<<<< HEAD
def pytket_to_phir(circuit: Circuit, qtm_machine: QtmMachine | None = None) -> str:
=======
def pytket_to_phir(circuit: "Circuit", qtm_machine: QtmMachine | None = None) -> str:
>>>>>>> 0a11b11b
    """Converts a pytket circuit into its PHIR representation.

    This can optionally include rebasing against a Quantinuum machine architecture.

    :param circuit: Circuit object to be converted
    :param qtm_machine: (Optional) Quantinuum machine architecture to rebase against

    Returns:
        PHIR JSON as a str
    """
    logger.info("Starting phir conversion process for circuit %s", circuit)
    machine: Machine | None = None
    if qtm_machine:
        logger.info("Rebasing to machine %s", qtm_machine)
        circuit = rebase_to_qtm_machine(circuit, qtm_machine.value)
        machine = QTM_MACHINES_MAP.get(qtm_machine)
    else:
        machine = None

    logger.debug("Sharding input circuit...")
    sharder = Sharder(circuit)
    shards = sharder.shard()

    if machine:
        # Only print message if a machine object is passed
        # Otherwise, placement and routing are functionally skipped
        # The function is called, but the output is just filled with 0s
        logger.debug("Performing placement and routing...")
    placed = place_and_route(shards, machine)
    if machine:
        phir_json = genphir_parallel(placed, machine)
    else:
        phir_json = genphir(placed, machine_ops=bool(machine))
    if logger.getEffectiveLevel() <= logging.INFO:
        print(PHIRModel.model_validate_json(phir_json))  # type: ignore[misc]
    return phir_json<|MERGE_RESOLUTION|>--- conflicted
+++ resolved
@@ -28,11 +28,7 @@
 logger = logging.getLogger(__name__)
 
 
-<<<<<<< HEAD
-def pytket_to_phir(circuit: Circuit, qtm_machine: QtmMachine | None = None) -> str:
-=======
 def pytket_to_phir(circuit: "Circuit", qtm_machine: QtmMachine | None = None) -> str:
->>>>>>> 0a11b11b
     """Converts a pytket circuit into its PHIR representation.
 
     This can optionally include rebasing against a Quantinuum machine architecture.
