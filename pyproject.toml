--- conflicted
+++ resolved
@@ -24,11 +24,7 @@
 ]
 dynamic = ["version"]
 dependencies = [
-<<<<<<< HEAD
-  "phir>=0.2.0",
-=======
   "phir>=0.2.1",
->>>>>>> 0c176a12
   "pytket-quantinuum>=0.25.0",
   "pytket>=1.21.0",
   ]
