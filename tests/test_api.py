--- conflicted
+++ resolved
@@ -10,13 +10,8 @@
     def test_pytket_to_phir_no_machine(self) -> None:
         circuit = get_qasm_as_circuit(QasmFile.baby)
 
-<<<<<<< HEAD
-        # TODO(neal): Make this test more valuable once PHIR is actually returned
-        assert len(phir) > 0
-=======
         with pytest.raises(NotImplementedError):
             pytket_to_phir(circuit)
->>>>>>> 73325707
 
     def test_pytket_to_phir_h1_1(self) -> None:
         circuit = get_qasm_as_circuit(QasmFile.baby)
