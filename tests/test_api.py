<<<<<<< HEAD
=======
import logging

import pytest

>>>>>>> b51d3bf2
from pytket.phir.api import pytket_to_phir
from pytket.phir.qtm_machine import QtmMachine

from .sample_data import QasmFile, get_qasm_as_circuit

logger = logging.getLogger(__name__)


class TestApi:
    def test_pytket_to_phir_no_machine(self) -> None:
        """Test case when no machine is present."""
        circuit = get_qasm_as_circuit(QasmFile.baby)

        assert pytket_to_phir(circuit)

<<<<<<< HEAD
    def test_pytket_to_phir_h1_1(self) -> None:
        """Standard case."""
        circuit = get_qasm_as_circuit(QasmFile.baby)
=======
    @pytest.mark.parametrize("test_file", list(QasmFile))
    def test_pytket_to_phir_h1_1_all_circuits(self, test_file: QasmFile) -> None:
        """Standard case."""
        circuit = get_qasm_as_circuit(test_file)
>>>>>>> b51d3bf2

        assert pytket_to_phir(circuit, QtmMachine.H1_1)<|MERGE_RESOLUTION|>--- conflicted
+++ resolved
@@ -1,10 +1,7 @@
-<<<<<<< HEAD
-=======
 import logging
 
 import pytest
 
->>>>>>> b51d3bf2
 from pytket.phir.api import pytket_to_phir
 from pytket.phir.qtm_machine import QtmMachine
 
@@ -20,15 +17,9 @@
 
         assert pytket_to_phir(circuit)
 
-<<<<<<< HEAD
-    def test_pytket_to_phir_h1_1(self) -> None:
-        """Standard case."""
-        circuit = get_qasm_as_circuit(QasmFile.baby)
-=======
     @pytest.mark.parametrize("test_file", list(QasmFile))
     def test_pytket_to_phir_h1_1_all_circuits(self, test_file: QasmFile) -> None:
         """Standard case."""
         circuit = get_qasm_as_circuit(test_file)
->>>>>>> b51d3bf2
 
         assert pytket_to_phir(circuit, QtmMachine.H1_1)