--- conflicted
+++ resolved
@@ -1,10 +1,5 @@
-<<<<<<< HEAD
-from enum import Enum
+from enum import Enum, auto
 from pathlib import Path
-=======
-import os
-from enum import Enum, auto
->>>>>>> 73325707
 
 from pytket.circuit import Circuit
 from pytket.qasm.qasm import circuit_from_qasm
