from phir.model import PHIRModel
from rich import print

from pytket.phir.machine import Machine
from pytket.phir.phirgen import genphir
from pytket.phir.place_and_route import place_and_route
from pytket.phir.placement import placement_check
from pytket.phir.sharding.sharder import Sharder
from tests.sample_data import QasmFile, get_qasm_as_circuit

if __name__ == "__main__":
    machine = Machine(
        3,
        {1},
        3.0,
        1.0,
        2.0,
    )
    # force machine options for this test
    # machines normally don't like odd numbers of qubits
    machine.sq_options = {0, 1, 2}
    circuit = get_qasm_as_circuit(QasmFile.eztest)
    sharder = Sharder(circuit)
    shards = sharder.shard()
    output = place_and_route(machine, shards)
    ez_ops_0 = [[0, 2], [1]]
    ez_ops_1 = [[0], [2]]
<<<<<<< HEAD
    state_0 = output[0][0]  # type: ignore [misc]
    state_1 = output[1][0]  # type: ignore [misc]
    assert placement_check(ez_ops_0, machine.tq_options, machine.sq_options, state_0)  # type: ignore [misc]
    assert placement_check(ez_ops_1, machine.tq_options, machine.sq_options, state_1)  # type: ignore [misc]
    shards_0 = output[0][1]  # type: ignore [misc]
    shards_1 = output[1][1]  # type: ignore [misc]
    for shard in shards_0:  # type: ignore [misc]
        assert shard.ID in {0, 1}  # type: ignore [misc]
    for shard in shards_1:  # type: ignore [misc]
        assert shard.ID in {2, 3}  # type: ignore [misc]
    cost_0 = output[0][2]  # type: ignore [misc]
    cost_1 = output[1][2]  # type: ignore [misc]
    assert cost_0 == 2.0  # type: ignore [misc]
    assert cost_1 == 0.0  # type: ignore [misc]
=======
    state_0 = output[0][0]
    state_1 = output[1][0]
    assert placement_check(ez_ops_0, machine.tq_options, machine.sq_options, state_0)
    assert placement_check(ez_ops_1, machine.tq_options, machine.sq_options, state_1)
    shards_0 = output[0][1]
    shards_1 = output[1][1]
    for shard in shards_0:
        assert shard.ID in {0, 1}
    for shard in shards_1:
        assert shard.ID in {2, 3}
    cost_0 = output[0][2]
    cost_1 = output[1][2]
    assert cost_0 == 2.0
    assert cost_1 == 0.0

    phir_json = genphir(output)

    print(PHIRModel.model_validate_json(phir_json))  # type: ignore[misc]
>>>>>>> 33adde63
<|MERGE_RESOLUTION|>--- conflicted
+++ resolved
@@ -25,22 +25,6 @@
     output = place_and_route(machine, shards)
     ez_ops_0 = [[0, 2], [1]]
     ez_ops_1 = [[0], [2]]
-<<<<<<< HEAD
-    state_0 = output[0][0]  # type: ignore [misc]
-    state_1 = output[1][0]  # type: ignore [misc]
-    assert placement_check(ez_ops_0, machine.tq_options, machine.sq_options, state_0)  # type: ignore [misc]
-    assert placement_check(ez_ops_1, machine.tq_options, machine.sq_options, state_1)  # type: ignore [misc]
-    shards_0 = output[0][1]  # type: ignore [misc]
-    shards_1 = output[1][1]  # type: ignore [misc]
-    for shard in shards_0:  # type: ignore [misc]
-        assert shard.ID in {0, 1}  # type: ignore [misc]
-    for shard in shards_1:  # type: ignore [misc]
-        assert shard.ID in {2, 3}  # type: ignore [misc]
-    cost_0 = output[0][2]  # type: ignore [misc]
-    cost_1 = output[1][2]  # type: ignore [misc]
-    assert cost_0 == 2.0  # type: ignore [misc]
-    assert cost_1 == 0.0  # type: ignore [misc]
-=======
     state_0 = output[0][0]
     state_1 = output[1][0]
     assert placement_check(ez_ops_0, machine.tq_options, machine.sq_options, state_0)
@@ -58,5 +42,4 @@
 
     phir_json = genphir(output)
 
-    print(PHIRModel.model_validate_json(phir_json))  # type: ignore[misc]
->>>>>>> 33adde63
+    print(PHIRModel.model_validate_json(phir_json))  # type: ignore[misc]