##############################################################################
#
# Copyright (c) 2023 Quantinuum LLC All rights reserved.
# Use of this source code is governed by a BSD-style
# license that can be found in the LICENSE file.
#
##############################################################################

# mypy: disable-error-code="misc"

import logging

from .test_utils import QasmFile, get_phir_json

logger = logging.getLogger(__name__)


def test_parallelization() -> None:
    """Make sure the parallelization is happening properly for the test circuit."""
    phir = get_phir_json(QasmFile.parallelization_test, rebase=True)

    # Make sure The parallel RZ and R1XY gates have the correct arguments
    parallel_rz1 = phir["ops"][3]
    assert parallel_rz1["qop"] == "RZ"
    qubits = [["q", 0], ["q", 1], ["q", 2], ["q", 3]]
    for qubit in qubits:
        assert qubit in parallel_rz1["args"]
    parallel_phasedx = phir["ops"][5]
    assert parallel_phasedx["qop"] == "R1XY"
    for qubit in qubits:
        assert qubit in parallel_phasedx["args"]

    # Make sure the parallel block is properly formatted
    block = phir["ops"][7]
    assert block["block"] == "qparallel"
    assert len(block["ops"]) == 2
    qop0 = block["ops"][0]
    qop1 = block["ops"][1]
    assert qop0["qop"] == qop1["qop"] == "RZZ"

    # Make sure the ops within the parallel block have the correct arguments
    assert len(qop0["args"][0]) == len(qop1["args"][0]) == 2
    q01_fst = (["q", 0] in qop0["args"][0]) and (["q", 1] in qop0["args"][0])
    q01_snd = (["q", 0] in qop1["args"][0]) and (["q", 1] in qop1["args"][0])
    q23_fst = (["q", 2] in qop0["args"][0]) and (["q", 3] in qop0["args"][0])
    q23_snd = (["q", 2] in qop1["args"][0]) and (["q", 3] in qop1["args"][0])
    assert (q01_fst and q23_snd) != (q23_fst and q01_snd)

    # Make sure the measure op is properly formatted
    measure = phir["ops"][9]
    measure_args = measure["args"]
    measure_returns = measure["returns"]
    assert len(measure_args) == len(measure_returns) == 4
    assert measure_args.index(["q", 0]) == measure_returns.index(["c", 0])
    assert measure_args.index(["q", 1]) == measure_returns.index(["c", 1])
    assert measure_args.index(["q", 2]) == measure_returns.index(["c", 2])
    assert measure_args.index(["q", 3]) == measure_returns.index(["c", 3])


def test_parallel_subcommand_relative_ordering() -> None:
    """Make sure the proper relative ordering of sub-commands is preserved."""
    phir = get_phir_json(QasmFile.rxrz, rebase=True)
    # make sure it is ordered like the qasm file
    ops = phir["ops"]
    frst_sc = ops[3]
    scnd_sc = ops[5]
    thrd_sc = ops[7]
    frth_sc = ops[9]
    assert frst_sc["qop"] == "RZ"
    assert frst_sc["angles"] == [[0.5], "pi"]
    assert scnd_sc["qop"] == "R1XY"
    assert scnd_sc["angles"] == [[3.5, 0.0], "pi"]
    assert thrd_sc["qop"] == "R1XY"
    assert thrd_sc["angles"] == [[0.5, 0.0], "pi"]
    assert frth_sc["qop"] == "RZ"
    assert frth_sc["angles"] == [[3.5], "pi"]


def test_single_qubit_circuit_with_parallel() -> None:
    """Make sure there are no parallel blocks present in the 1qubit circuit."""
    phir_with_parallel_phirgen = get_phir_json(
        QasmFile.single_qubit_parallel_test, rebase=True
    )
    phir_with_standard_phirgen = get_phir_json(
        QasmFile.single_qubit_parallel_test, rebase=False
    )
    assert len(phir_with_parallel_phirgen) == len(phir_with_standard_phirgen)
    # since the rebasing converts to the native gate set,
    # the names and angle foramts of the qops will not match.
    # for example Ry gets converted to R1XY
    # compare angles and args instead

<<<<<<< HEAD
    assert phir_with_parallel_phirgen["ops"][3]["qop"] == "R1XY"
    assert phir_with_parallel_phirgen["ops"][5]["qop"] == "RZ"
    assert phir_with_parallel_phirgen["ops"][7]["qop"] == "R1XY"
    assert phir_with_parallel_phirgen["ops"][11]["qop"] == "R1XY"
    assert phir_with_parallel_phirgen["ops"][13]["qop"] == "RZ"
    assert phir_with_parallel_phirgen["ops"][15]["qop"] == "R1XY"

    assert phir_with_standard_phirgen["ops"][3]["qop"] == "RY"
    assert phir_with_standard_phirgen["ops"][5]["qop"] == "RZ"
    assert phir_with_standard_phirgen["ops"][7]["qop"] == "RY"
    assert phir_with_standard_phirgen["ops"][11]["qop"] == "RY"
    assert phir_with_standard_phirgen["ops"][13]["qop"] == "RZ"
    assert phir_with_standard_phirgen["ops"][15]["qop"] == "RY"

    assert (
        phir_with_parallel_phirgen["ops"][3]["args"]
        == phir_with_standard_phirgen["ops"][3]["args"]
    )
    assert (
        phir_with_parallel_phirgen["ops"][5]["args"]
        == phir_with_standard_phirgen["ops"][5]["args"]
    )
    assert (
        phir_with_parallel_phirgen["ops"][7]["args"]
        == phir_with_standard_phirgen["ops"][7]["args"]
    )
    assert (
        phir_with_parallel_phirgen["ops"][11]["args"]
        == phir_with_standard_phirgen["ops"][11]["args"]
    )
    assert (
        phir_with_parallel_phirgen["ops"][13]["args"]
        == phir_with_standard_phirgen["ops"][13]["args"]
    )
    assert (
        phir_with_parallel_phirgen["ops"][15]["args"]
        == phir_with_standard_phirgen["ops"][15]["args"]
    )
=======
    ops = (3, 5, 7, 11, 13, 15)

    for i, qop in zip(ops, ("R1XY", "RZ", "R1XY", "R1XY", "RZ", "R1XY"), strict=True):
        assert phir_parallel["ops"][i]["qop"] == qop

    for i, qop in zip(ops, ("RY", "RZ", "RY", "RY", "RZ", "RY"), strict=True):
        assert phir_no_parallel["ops"][i]["qop"] == qop

    for i in ops:
        assert phir_parallel["ops"][i]["args"] == phir_no_parallel["ops"][i]["args"]
>>>>>>> 093858b3
<|MERGE_RESOLUTION|>--- conflicted
+++ resolved
@@ -90,54 +90,16 @@
     # for example Ry gets converted to R1XY
     # compare angles and args instead
 
-<<<<<<< HEAD
-    assert phir_with_parallel_phirgen["ops"][3]["qop"] == "R1XY"
-    assert phir_with_parallel_phirgen["ops"][5]["qop"] == "RZ"
-    assert phir_with_parallel_phirgen["ops"][7]["qop"] == "R1XY"
-    assert phir_with_parallel_phirgen["ops"][11]["qop"] == "R1XY"
-    assert phir_with_parallel_phirgen["ops"][13]["qop"] == "RZ"
-    assert phir_with_parallel_phirgen["ops"][15]["qop"] == "R1XY"
-
-    assert phir_with_standard_phirgen["ops"][3]["qop"] == "RY"
-    assert phir_with_standard_phirgen["ops"][5]["qop"] == "RZ"
-    assert phir_with_standard_phirgen["ops"][7]["qop"] == "RY"
-    assert phir_with_standard_phirgen["ops"][11]["qop"] == "RY"
-    assert phir_with_standard_phirgen["ops"][13]["qop"] == "RZ"
-    assert phir_with_standard_phirgen["ops"][15]["qop"] == "RY"
-
-    assert (
-        phir_with_parallel_phirgen["ops"][3]["args"]
-        == phir_with_standard_phirgen["ops"][3]["args"]
-    )
-    assert (
-        phir_with_parallel_phirgen["ops"][5]["args"]
-        == phir_with_standard_phirgen["ops"][5]["args"]
-    )
-    assert (
-        phir_with_parallel_phirgen["ops"][7]["args"]
-        == phir_with_standard_phirgen["ops"][7]["args"]
-    )
-    assert (
-        phir_with_parallel_phirgen["ops"][11]["args"]
-        == phir_with_standard_phirgen["ops"][11]["args"]
-    )
-    assert (
-        phir_with_parallel_phirgen["ops"][13]["args"]
-        == phir_with_standard_phirgen["ops"][13]["args"]
-    )
-    assert (
-        phir_with_parallel_phirgen["ops"][15]["args"]
-        == phir_with_standard_phirgen["ops"][15]["args"]
-    )
-=======
     ops = (3, 5, 7, 11, 13, 15)
 
     for i, qop in zip(ops, ("R1XY", "RZ", "R1XY", "R1XY", "RZ", "R1XY"), strict=True):
-        assert phir_parallel["ops"][i]["qop"] == qop
+        assert phir_with_parallel_phirgen["ops"][i]["qop"] == qop
 
     for i, qop in zip(ops, ("RY", "RZ", "RY", "RY", "RZ", "RY"), strict=True):
-        assert phir_no_parallel["ops"][i]["qop"] == qop
+        assert phir_with_standard_phirgen["ops"][i]["qop"] == qop
 
     for i in ops:
-        assert phir_parallel["ops"][i]["args"] == phir_no_parallel["ops"][i]["args"]
->>>>>>> 093858b3
+        assert (
+            phir_with_parallel_phirgen["ops"][i]["args"]
+            == phir_with_standard_phirgen["ops"][i]["args"]
+        )